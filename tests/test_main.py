--- conflicted
+++ resolved
@@ -1,9 +1,5 @@
-<<<<<<< HEAD
 from ceci.main import run_pipeline, prepare_for_pipeline
-=======
-from ceci.main import run_pipeline
 from ceci.tools.ancestors import print_ancestors
->>>>>>> ae1dd52e
 from parsl import clear
 import tempfile
 import os
@@ -77,15 +73,9 @@
 def test_run_parsl():
     run1("launcher.name=parsl", "launcher.max_threads=3")
 
-<<<<<<< HEAD
-
-# def test_run_cwl():
-#     run1("launcher.name=cwl", "launcher.dir=tests/cwl") == 0
-=======
 @pytest.mark.skip(reason="CWL currently broken")
 def test_run_cwl():
     run1("launcher.name=cwl", "launcher.dir=tests/cwl") == 0
->>>>>>> ae1dd52e
 
 
 def test_run_namespace():
