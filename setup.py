--- conflicted
+++ resolved
@@ -1,7 +1,7 @@
 #!/usr/bin/env python
 """
 Lightweight pipeline engine for LSST DESC
-Copyright (c) 2018-2020 LSST DESC
+Copyright (c) 2018-2022 LSST DESC
 http://opensource.org/licenses/MIT
 """
 from setuptools import setup
@@ -12,10 +12,10 @@
     long_description = f.read()
 
 extras_require={
-  'parsl': ['flask', 'parsl>=1.0.0'],
-  'cwl': ['cwlgen>=0.4', 'cwltool>=2.0.20200126090152'],
-  'test': ['pytest', 'codecov', 'pytest-cov'],
-  'viz': ['pygraphviz'],
+    'parsl': ['flask', 'parsl>=1.0.0'],
+    'cwl': ['cwlgen>=0.4', 'cwltool>=2.0.20200126090152'],
+    'test': ['pytest', 'codecov', 'pytest-cov', 'pytest-mock', 'mockmpi'],
+    'viz': ['pygraphviz'],
 }
 extras_require['all'] = sum(extras_require.values(), [])
 
@@ -43,13 +43,5 @@
     use_scm_version=True,
     setup_requires=["setuptools_scm"],
     install_requires=['pyyaml', 'psutil'],
-<<<<<<< HEAD
     extras_require=extras_require
-=======
-    extras_require={
-      'parsl': ['flask', 'parsl>=1.0.0'],
-      'cwl': ['cwlgen>=0.4', 'cwltool>=2.0.20200126090152'],
-      'test': ['pytest', 'codecov', 'pytest-cov', 'pytest-mock', 'mockmpi'],
-      }
->>>>>>> d1d5686a
 )