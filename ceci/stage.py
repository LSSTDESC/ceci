import pathlib
import os
import sys
from textwrap import dedent
import shutil
import cProfile

from abc import abstractmethod
from . import errors
from .monitor import MemoryMonitor
from .config import StageConfig

SERIAL = "serial"
MPI_PARALLEL = "mpi"
DASK_PARALLEL = "dask"

IN_PROGRESS_PREFIX = "inprogress_"


class PipelineStage:
    """A PipelineStage implements a single calculation step within a wider pipeline.

    Each different type of analysis stge is represented by a subclass of this
    base class.  The base class handles the connection between different pipeline
    stages, and the execution of the stages within a workflow system (parsl),
    potentially in parallel (MPI).

    An instance of one of these classes represents an actual run of the stage,
    with the required inputs, outputs, and configuration specified.

    See documentation pages for more details.

    """

    parallel = True
    dask_parallel = False
    config_options = {}
    doc = ""

    inputs = []
    outputs = []

    name = None

    def __init__(self, args, comm=None):
        """Construct a pipeline stage, specifying the inputs, outputs, and configuration for it.

        The constructor needs a dict or namespace. It should include:
        - input paths (required)
        - config path (required)
        - output paths (optional but usual)
        - additional configuration (required if not specified elsewhere)

        Input and output paths should map tags to paths.
        Tags are strings, and the first elements in each item in the subclass's
        "inputs" and "output" attributes.
        e.g. for a subclass with:
            inputs = [('eggs', TextFile)]
            outputs = [('spam', TextFile)]
        the args could contain:
            {'eggs': 'inputs/eggs.txt',
             'spam': 'outputs/spam.txt' }
        If spam is not specified it will default to "./spam.txt"

        }

        The config should map "config" to a path where a YAML config file
        is located, e.g. {'config':'/path/to/config.yml'}

        Any config variables that are specified in the class's config attribute
        will be searched for first in args, then in the config file, and then
        by looking at any default value they have been given.
        If they have no default value (and just a type, like int, is listed), then
        it's an error if they are not specified somewhere.

        The execute method can instantiate and run the class together, with added bonuses
        like profiling and debugging tools.

        Parameters
        ----------
        args: dict or namespace
            Specification of input and output paths and any missing config options
        """
        self._name = self.name
        self._configs = StageConfig(**self.config_options)
        self._inputs = None
        self._outputs = None
        self._parallel = SERIAL
        self._comm = None
        self._size = 1
        self._rank = 0
        self.dask_client = None

        self.load_configs(args)
        if comm is not None:
            self.setup_mpi(comm)

    def get_aliases(self):
        return self.config.get('aliases', None)

    def get_aliased_tag(self, tag):
        aliases = self.config.get('aliases', None)
        if aliases is None:
            return tag
        return aliases.get(tag, tag)

    @classmethod
    def build(cls, **kwargs):
        kwcopy = kwargs.copy()
        return cls(kwcopy)        
            
    @classmethod
    def clone(cls, orig, cloneName, **kwargs):
        args = orig.config.copy()
        args.update(**kwargs)
        args['name'] = cloneName
        return cls(args)

    @abstractmethod
    def run(self):
        raise NotImplementedError('run')

    def get_aliased_tag(self, tag):
        aliases = self.config.get('aliases', None)
        if aliases is None:
            return tag
        return aliases.get(tag, tag)
    
    def load_configs(self, args):
        """
        Load the configuraiton

        Parameters
        ----------
        args: dict or namespace
            Specification of input and output paths and any missing config options
        """
        if not isinstance(args, dict):
            args = vars(args)

        # We first check for missing input files, that's a show stopper
        missing_inputs = []
        for x in self.input_tags():
            try:
                val = args[x]
            except KeyError as msg:
                raise ValueError(f"{x} missing from {list(args.keys())}") from msg
            if val is None:
                missing_inputs.append(f"--{x}")
        if missing_inputs:
            missing_inputs = "  ".join(missing_inputs)
            raise ValueError(
                f"""

Missing these names on the command line:
    Input names: {missing_inputs}"""
            )

        self._inputs = {self.get_aliased_tag(x): args[x] for x in self.input_tags()}
        # We alwys assume the config arg exists, whether it is in input_tags or not
        if 'config' not in args:
            raise ValueError("The argument --config was missing on the command line.")

        self._inputs["config"] = args["config"]

        # We prefer to receive explicit filenames for the outputs but will
        # tolerate missing output filenames and will default to tag name in
        # current folder (this is for CWL compliance)
        self._outputs = {}
        for i, x in enumerate(self.output_tags()):
            if args.get(x) is None:
                ftype = self.outputs[i][1]
                self._outputs[self.get_aliased_tag(x)] = ftype.make_name(x)
            else:
                self._outputs[self.get_aliased_tag(x)] = args[x]

        # Finally, we extract configuration information from a combination of
        # command line arguments and optional 'config' file
        self.read_config(args)

    def setup_mpi(self, comm=None):
        """
        Setup the MPI interface

        Parameters
        ----------
        comm: MPI communicator
            (default is None) An MPI comm object to use in preference to COMM_WORLD
        """
        use_mpi = self.config.get('use_mpi', False)

        if use_mpi:
            try:
                # This isn't a ceci dependency, so give a sensible error message if not installed.
                import mpi4py.MPI
            except ImportError:
                print("ERROR: Using --mpi option requires mpi4py to be installed.")
                raise

        # For scripting and testing we allow an MPI communicator or anything
        # with the same API to be passed in directly, overriding the --mpi
        # flag.
        if comm is not None:
            self._parallel = MPI_PARALLEL
            self._comm = comm
            self._size = self._comm.Get_size()
            self._rank = self._comm.Get_rank()
        elif use_mpi:
            self._parallel = MPI_PARALLEL
            self._comm = mpi4py.MPI.COMM_WORLD
            self._size = self._comm.Get_size()
            self._rank = self._comm.Get_rank()
        else:
            self._parallel = SERIAL
            self._comm = None
            self._size = 1
            self._rank = 0

        # If we are running under MPI but this subclass has enabled dask
        # then we note that here. It stops various MPI-specific things happening
        # later
        if (self._parallel == MPI_PARALLEL) and self.dask_parallel:
            self._parallel = DASK_PARALLEL

    pipeline_stages = {}
    incomplete_pipeline_stages = {}

    def __init_subclass__(cls, **kwargs):
        """
        Python 3.6+ provides a facility to automatically
        call a method (this one) whenever a new subclass
        is defined.  In this case we use that feature to keep
        track of all available pipeline stages, each of which is
        defined by a class.

        """
        super().__init_subclass__(**kwargs)

        # This is a hacky way of finding the file
        # where our stage was defined
        filename = sys.modules[cls.__module__].__file__

        stage_is_complete = (
            hasattr(cls, 'inputs') and hasattr(cls, 'outputs') and not getattr(cls.run, '__isabstractmethod__', False)
        )

        # If there isn't an explicit name already then set it here.
        # by default use the class name.
        if not hasattr(cls, "name"):
            cls.name = cls.__name__
        if cls.name is None:
            cls.name = cls.__name__


        if stage_is_complete:
            # Deal with duplicated class names
            if cls.name in cls.pipeline_stages:
                other = cls.pipeline_stages[cls.name][1]
                raise errors.DuplicateStageName(
                    "You created two pipeline stages with the"
                    f"name {cls.name}.\nOne was in {filename}\nand the "
                    f"other in {other}\nYou can either change the class "
                    "name or explicitly put a variable 'name' in the top"
                    "level of the class."
                )

            # Check for "config" in the inputs list - this is implicit
            for name, _ in cls.inputs:
                if name == "config":
                    raise errors.ReservedNameError(
                        "An input called 'config' is implicit in each pipeline "
                        "stage and should not be added explicitly.  Please update "
                        f"your pipeline stage called {cls.name} to remove/rename "
                        "the input called 'config'."
                    )

        # Check if user has over-written the config variable.
        # Quite a common error I make myself.
        if not isinstance(cls.config, property):
            raise errors.ReservedNameError(
                "You have a class variable called 'config', which "
                "is reserved in ceci for its own configuration. "
                "You may have meant to specify config_options?"
            )
        # Find the absolute path to the class defining the file
        path = pathlib.Path(filename).resolve()

        # Register the class
        if stage_is_complete:
            cls.pipeline_stages[cls.name] = (cls, path)
        else:
            cls.incomplete_pipeline_stages[cls.__name__] = (cls, path)

    def config_and_run(self, **kwargs):
        self.load_configs(kwargs)
        self.run()

    #############################################
    # Life cycle-related methods and properties.
    #############################################

    @classmethod
    def get_stage(cls, name):
        """
        Return the PipelineStage subclass with the given name.

        This is used so that we do not need a new entry point __main__ function
        for each new stage - instead we can just use a single one which can query
        which class it should be using based on the name.

        Returns
        -------
        cls: class
            The corresponding subclass
        """
        stage = cls.pipeline_stages.get(name)

        # If not found, then check for incomplete stages
        if stage is None:
            if name in cls.incomplete_pipeline_stages:
                raise errors.IncompleteStage(
                    f"The stage {name} is not completely written. "
                    "Stages must specify 'inputs', 'outputs' as class variables "
                    f"and a 'run' method.\n{name} might be unfinished, or it might "
                    "be intended as a base for other classes and not to be run."
                )
            raise errors.StageNotFound(f"Unknown stage '{name}'")
        return stage[0]

    @classmethod
    def get_module(cls):
        """
        Return the path to the python package containing the current sub-class

        If we have a PipelineStage subclass defined in a module called "bar", in
        a package called "foo" e.g.:
        /path/to/foo/bar.py  <--   contains subclass "Baz"

        Then calling Baz.get_module() will return "foo.bar".

        We use this later to construct command lines like "python -m foo Baz"

        Returns
        -------
        module: str
            The module containing this class.
        """
        return cls.pipeline_stages[cls.name][0].__module__

    @classmethod
    def usage(cls):
        """
        Print a usage message.
        """
        stage_names = "\n- ".join(cls.pipeline_stages.keys())
        try:
            module = cls.get_module().split(".")[0]
        except:  #pylint: disable=bare-except
            module = "<module_name>"
        sys.stderr.write(
            f"""
Usage: python -m {module} <stage_name> <stage_arguments>

If no stage_arguments are given then usage information
for the chosen stage will be given.

I currently know about these stages:
- {stage_names}
"""
        )

    @classmethod
    def main(cls):
        """
        Create an instance of this stage and execute it with
        inputs and outputs taken from the command line
        """
        try:
            stage_name = sys.argv[1]
        except IndexError:
            cls.usage()
            return 1
        if stage_name in ["--help", "-h"] and len(sys.argv) == 2:
            cls.usage()
            return 1
        stage = cls.get_stage(stage_name)
        args = stage.parse_command_line()
        stage.execute(args)
        return 0

    @classmethod
    def parse_command_line(cls, cmd=None):
        import argparse

        parser = argparse.ArgumentParser(description=f"Run pipeline stage {cls.name}")
        parser.add_argument("stage_name")
        for conf, def_val in cls.config_options.items():
            opt_type = def_val if isinstance(def_val, type) else type(def_val)

            if opt_type == bool:
                parser.add_argument(f"--{conf}", action="store_const", const=True)
                parser.add_argument(f"--no-{conf}", dest=conf, action="store_const", const=False)
            elif opt_type == list:
                out_type = def_val[0] if isinstance(def_val[0], type) else type(def_val[0])
                if out_type is str:
                    parser.add_argument(
                        f"--{conf}", type=lambda string: string.split(",")
                    )
                elif out_type is int:
                    parser.add_argument(
                        f"--{conf}",
                        type=lambda string: [int(i) for i in string.split(",")],
                    )
                elif out_type is float:
                    parser.add_argument(
                        f"--{conf}",
                        type=lambda string: [float(i) for i in string.split(",")],
                    )
                else:
                    raise NotImplementedError(
                        "Only handles str, int and float list arguments"
                    )
            else:
                parser.add_argument(f"--{conf}", type=opt_type)
        for inp in cls.input_tags():
            parser.add_argument(f"--{inp}")
        for out in cls.output_tags():
            parser.add_argument(f"--{out}")
        parser.add_argument("--config")

        if cls.parallel:
            parser.add_argument(
                "--mpi", action="store_true", help="Set up MPI parallelism"
            )
        parser.add_argument(
            "--pdb", action="store_true", help="Run under the python debugger"
        )
        parser.add_argument(
            "--cprofile",
            action="store",
            default="",
            type=str,
            help="Profile the stage using the python cProfile tool",
        )
        parser.add_argument(
            "--memmon",
            type=int,
            default=0,
            help="Report memory use. Argument gives interval in seconds between reports",
        )

        if cmd is None:
            args = parser.parse_args()
        else:
            args = parser.parse_args(cmd)

        return args

    @classmethod
    def execute(cls, args, comm=None):
        """
        Create an instance of this stage and run it
        with the specified inputs and outputs.

        This is calld by the main method.

        Parameters
        ----------
        args: namespace
            The argparse namespace for this subclass.
        """
        import pdb

        # Create the stage instance.  Running under dask this only
        # actually needs to happen for one process, but it's not a major
        # overhead and lets us do a whole bunch of other setup above
        stage = cls(args)
        stage.setup_mpi(comm)

        # This happens before dask is initialized
        if stage.rank == 0:
            print(f"Executing stage: {cls.name}")

        if stage.is_dask():
            is_client = stage.start_dask()
            # worker and scheduler stages do not execute the
            # run method under dask
            if not is_client:
                return

        if args.cprofile:
            profile = cProfile.Profile()
            profile.enable()

        if args.memmon:
            monitor = MemoryMonitor.start_in_thread(interval=args.memmon)

        try:
            stage.run()
        except Exception as error:
            if args.pdb:
                print(
                    "There was an exception - starting python debugger because you ran with --pdb"
                )
                print(error)
                pdb.post_mortem()
            else:
                raise
        finally:
            if args.memmon:
                monitor.stop()
            if stage.is_dask():
                stage.stop_dask()

        # The default finalization renames any output files to their
        # final location, but subclasses can override to do other things too
        try:
            stage.finalize()
        except Exception as error:
            if args.pdb:
                print(
                    "There was an exception in the finalization - starting python debugger because you ran with --pdb"
                )
                print(error)
                pdb.post_mortem()
            else:
                raise
        if args.cprofile:
            profile.disable()
            profile.dump_stats(args.cprofile)
            profile.print_stats("cumtime")

        # Under dask the
        # the root process has gone off to become the scheduler,
        # and process 1 becomes the client which runs this code
        # and gets to this point
        if stage.rank == 0 or stage.is_dask():
            print(f"Stage complete: {cls.name}")

    def finalize(self):
        """Finalize the stage, moving all its outputs to their final locations."""
        # Synchronize files so that everything is closed
        if self.is_mpi():
            self.comm.Barrier()

        # Move files to their final path
        # Only the root process moves things, except under dask it is
        # process 1, which is the only process that reaches this point
        # (as noted above)
        if (self.rank == 0) or self.is_dask():
            for tag in self.output_tags():
                # find the old and new names
                temp_name = self.get_output(tag)
                final_name = self.get_output(tag, final_name=True)

                # it's not an error here if the path does not exist,
                # because that will be handled later.
                if pathlib.Path(temp_name).exists():
                    # replace directories, rather than nesting more results
                    if pathlib.Path(final_name).is_dir():
                        shutil.rmtree(final_name)
                    shutil.move(temp_name, final_name)
                else:
                    sys.stderr.write(
                        f"NOTE/WARNING: Expected output file {final_name} was not generated.\n"
                    )

    #############################################
    # Parallelism-related methods and properties.
    #############################################
    @property
    def rank(self):
        """The rank of this process under MPI (0 if not running under MPI)"""
        return self._rank

    @property
    def size(self):
        """The number or processes under MPI (1 if not running under MPI)"""
        return self._size

    @property
    def comm(self):
        """The MPI communicator object (None if not running under MPI)"""
        return self._comm

    def is_parallel(self):
        """
        Returns True if the code is being run in parallel.
        Right now is_parallel() will return the same value as is_mpi(),
        but that may change in future if we implement other forms of
        parallelization.
        """
        return self._parallel != SERIAL

    def is_mpi(self):
        """
        Returns True if the stage is being run under MPI.
        """
        return self._parallel == MPI_PARALLEL

    def is_dask(self):
        """
        Returns True if the stage is being run in parallel with Dask.
        """
        return self._parallel == DASK_PARALLEL

    def start_dask(self):
        """
        Prepare dask to run under MPI. After calling this method
        only a single process, MPI rank 1 will continue to exeute code
        """

        # using the programmatic dask configuration system
        # does not seem to work. Presumably the loggers have already
        # been created by the time we modify the config. Doing it with
        # env vars seems to work. If the user has already set this then
        # we use that value. Otherwise we only want error logs
        key = "DASK_LOGGING__DISTRIBUTED"
        os.environ[key] = os.environ.get(key, "error")
        try:
            import dask
            import dask_mpi
            import dask.distributed
        except ImportError:
            print(
                "ERROR: Using --mpi option on stages that use dask requires "
                "dask[distributed] and dask_mpi to be installed."
            )
            raise

        if self.size < 3:
            raise ValueError(
                "Dask requires at least three processes. One becomes a scheduler "
                "process, one is a client that runs the code, and more are required "
                "as worker processes."
            )

        # This requires my fork until/unless they merge the PR, to allow
        # us to pass in these two arguments. In vanilla dask-mpi sys.exit
        # is called at the end of the event loop without returning to us.
        # After this point only a single process, MPI rank 1,
        # should continue to exeute code. The others enter an event
        # loop and return with is_client=False, which we return here
        # to tell the caller that they should not run everything.
        is_client = dask_mpi.initialize(comm=self.comm, exit=False)

        if is_client:
            # Connect this local process to remote workers.
            self.dask_client = dask.distributed.Client()
            # I don't yet know how to see this dashboard link at nersc
            print(f"Started dask. Diagnostics at {self.dask_client.dashboard_link}")

        return is_client

    @staticmethod
    def stop_dask():
        """
        End the dask event loop
        """
        from dask_mpi import send_close_signal
        send_close_signal()

    def split_tasks_by_rank(self, tasks):
        """Iterate through a list of items, yielding ones this process is responsible for/

        Tasks are allocated in a round-robin way.

        Parameters
        ----------
        tasks: iterable
            Tasks to split up

        """
        for i, task in enumerate(tasks):
            if i % self.size == self.rank:
                yield task

    def data_ranges_by_rank(self, n_rows, chunk_rows, parallel=True):
        """Split a number of rows by process.

        Given a total number of rows to read and a chunk size, yield
        the ranges within them that this process should handle.

        Parameters
        ----------
        n_rows: int
            Total number of rows to split up

        chunk_rows: int
            Size of each chunk to be read.

        Parallel: bool
            Whether to split data by rank or just give all procs all data.
            Default=True
        """
        n_chunks = n_rows // chunk_rows
        if n_chunks * chunk_rows < n_rows:
            n_chunks += 1
        if parallel:
            it = self.split_tasks_by_rank(range(n_chunks))
        else:
            it = range(n_chunks)
        for i in it:
            start = i * chunk_rows
            end = min((i + 1) * chunk_rows, n_rows)
            yield start, end

    ##################################################
    # Input and output-related methods and properties.
    ##################################################

    def get_input(self, tag):
        """Return the path of an input file with the given tag"""
        return self._inputs[tag]

    def get_output(self, tag, final_name=False):
        """Return the path of an output file with the given tag

        If final_name is False then use a temporary name - file will
        be moved to its final name at the end
        """
        path = self._outputs[tag]

        # If not the final version, add a tag at the start of the filename
        if not final_name:
            p = pathlib.Path(path)
            p = p.parent / (IN_PROGRESS_PREFIX + p.name)
            path = str(p)
        return path

    def open_input(self, tag, wrapper=False, **kwargs):
        """
        Find and open an input file with the given tag, in read-only mode.

        For general files this will simply return a standard
        python file object.

        For specialized file types like FITS or HDF5 it will return
        a more specific object - see the types.py file for more info.

        """
        path = self.get_input(tag)
        input_class = self.get_input_type(tag)
        obj = input_class(path, "r", **kwargs)

        if wrapper:
            return obj
        return obj.file

    def open_output(self, tag, wrapper=False, final_name=False, **kwargs):
        """
        Find and open an output file with the given tag, in write mode.

        If final_name is True then they will be opened using their final
        target output name.  Otherwise we will prepend "inprogress_" to their
        file name. This means we know that if the final file exists then it
        is completed.

        If wrapper is True this will return an instance of the class
        of the file as specified in the cls.outputs.  Otherwise it will
        return an open file object (standard python one or something more
        specialized).

        Parameters
        ----------

        tag: str
            Tag as listed in self.outputs

        wrapper: bool
            Default=False.  Whether to return a wrapped file

        final_name: bool
            Default=False. Whether to save to

        **kwargs:
            Extra args are passed on to the file's class constructor.

        """
        path = self.get_output(tag, final_name=final_name)
        output_class = self.get_output_type(tag)

        # HDF files can be opened for parallel writing
        # under MPI.  This checks if:
        # - we have been told to open in parallel
        # - we are actually running under MPI
        # and adds the flags required if all these are true
        run_parallel = kwargs.pop("parallel", False) and self.is_mpi()
        if run_parallel:
            kwargs["driver"] = "mpio"
            kwargs["comm"] = self.comm

            # XXX: This is also not a dependency, but it should be.
            #      Or even better would be to make it a dependency of descformats where it
            #      is actually used.
            import h5py

            if not h5py.get_config().mpi:
                print(
                    dedent(
                        """\
                Your h5py installation is not MPI-enabled.
                Options include:
                  1) Set nprocess to 1 for all stages
                  2) Upgrade h5py to use mpi.  See instructions here:
                     http://docs.h5py.org/en/latest/build.html#custom-installation
                Note: If using conda, the most straightforward way is to enable it is
                    conda install -c spectraldns h5py-parallel
                """
                    )
                )
                raise RuntimeError("h5py module is not MPI-enabled.")

        # Return an opened object representing the file
        obj = output_class(path, "w", **kwargs)
        if wrapper:
            return obj
        return obj.file

    @classmethod
    def output_tags(cls):
        """
        Return the list of output tags required by this stage
        """
        return [tag for tag, _ in cls.outputs]

    @classmethod
    def input_tags(cls):
        """
        Return the list of input tags required by this stage
        """
        return [tag for tag, _ in cls.inputs]

    def get_input_type(self, tag):
        """Return the file type class of an input file with the given tag."""
        for t, dt in self.inputs:
            if t == tag:
                return dt
        raise ValueError(f"Tag {tag} is not a known input")

    def get_output_type(self, tag):
        """Return the file type class of an output file with the given tag."""
        for t, dt in self.outputs:
            if t == tag:
                return dt
        raise ValueError(f"Tag {tag} is not a known output")

    ##################################################
    # Configuration-related methods and properties.
    ##################################################

    @property
    def instance_name(self):
        return self._name

    @property
    def config(self):
        """
        Returns the configuration dictionary for this stage, aggregating command
        line options and optional configuration file.
        """
        return self._configs

    def read_config(self, args):
        """
        This function looks for the arguments of the pipeline stage using a
        combination of default values, command line options and separate
        configuration file.

        The order for resolving config options is first looking for a default
        value, then looking for a

        In case a mandatory argument (argument with no default) is missing,
        an exception is raised.

        Note that we recognize arguments with no default as the ones where
        self.config_options holds a type instead of a value.
        """
        # Try to load configuration file if provided
        import yaml

        config_file = self.get_input("config")

        # This is all the config information in the file, including
        # things for other stages
        if config_file is not None:
            with open(config_file) as _config_file:
                overall_config = yaml.safe_load(_config_file)
        else:
            overall_config = {}

        # The user can define global options that are inherited by
        # all the other sections if not already specified there.
        input_config = overall_config.get("global", {})

        # This is just the config info in the file for this stage.
        # It may be incomplete - there may be things specified on the
        # command line instead, or just using their default values
        stage_config = overall_config.get(self.name, {})
        input_config.update(stage_config)

        self._configs.set_config(input_config, args)
        
        # Here we build up the actual configuration we use on this
        # run from all these sources
        my_config = {}

        # Loop over the options of the pipeline stage
        #for x, opt_val in self.config_options.items():
        #    opt = None
        #    opt_type = None

            # First look for a default value,
            # if a type (like int) is provided as the default it indicates that
            # this option doesn't have a default (i.e. is mandatory) and should
            # be explicitly provided with the specified type
            #if isinstance(opt_val, type):
            #    opt_type = opt_val

            #elif isinstance(opt_val, list):
            #    v = opt_val[0]
            #    if isinstance(v, type):
            #        opt_type = v
            #    else:
            #        opt = opt_val
            #        opt_type = type(v)
            #else:
            #    opt = opt_val
            #    opt_type = type(opt)

            # Second, look for the option in the configuration file and override
            # default if provided TODO: Check types
            #if x in input_config:
            #    opt = input_config[x]
            #    _ = opt_type #  This is just to get pylint to shut up

            # Finally check for command line option that would override the value
            # in the configuration file. Note that the argument parser should
            # already have taken care of type
            #if args.get(x) is not None:
            #    opt = args[x]

            # Finally, check that we got at least some value for this option
            #if opt is None:
            #    raise ValueError(
            #        f"Missing configuration option {x} for stage {self.name}"
            #    )

            #my_config[x] = opt

        # Unspecified parameters can also be copied over.
        # This will be needed for parameters that are more complicated, such
        # as dictionaries or other more structured parameter information.
        #for x, val in input_config.items():
            # Omit things we've already dealt with above
        #    if x in self.config_options:
        #        continue
            # copy over everything else
        #    my_config[x] = val

        #return my_config

<<<<<<< HEAD
    def find_inputs(self, pipeline_files): # FIXME, pipeline_files
        d = {}
        for tag, _ in self.inputs:
            aliased_tag = self.get_aliased_tag(tag)
            d[aliased_tag] = pipeline_files[aliased_tag]
        return d

    def find_outputs(self, outdir): # FIXME, pipeline_files
        d = {}
        for tag, ftype in self.outputs:
            aliased_tag = self.get_aliased_tag(tag)
            d[aliased_tag] = f"{outdir}/{ftype.make_name(aliased_tag)}"
        return d
=======
    def find_inputs(self, pipeline_files):
        ret_dict = {}
        for tag, _ in self.inputs:
            aliased_tag = self.get_aliased_tag(tag)
            ret_dict[aliased_tag] = pipeline_files[aliased_tag]
        return ret_dict

    def find_outputs(self, outdir):
        ret_dict = {}
        for tag, ftype in self.outputs:
            aliased_tag = self.get_aliased_tag(tag)
            ret_dict[aliased_tag] = f"{outdir}/{ftype.make_name(aliased_tag)}"
        return ret_dict
>>>>>>> 3040716c

    def print_io(self, stream=sys.stdout):
        stream.write("Inputs--------\n")
        for tag, ftype in self.inputs:
<<<<<<< HEAD
            aliased_tag = self.get_aliased_tag(tag)
            stream.write(f"{tag:20} : {aliased_tag:20} : {str(ftype):20} : {self._inputs[tag]}\n")
        stream.write("Outputs--------\n")
        for tag, ftype in self.outputs:
            aliased_tag = self.get_aliased_tag(tag)                        
            stream.write(f"{tag:20} : {aliased_tag:20} : {str(ftype):20} : {self._outputs[tag]}\n")
=======
            aliased_tag - self.get_aliased_tag(tag)
            stream.write(f"{tag:20} : {aliased_tag:20} :{str(ftype):20} : {self._inputs[tag]}\n")
        stream.write("Outputs--------\n")
        for tag, ftype in self.outputs:
            aliased_tag - self.get_aliased_tag(tag)
            stream.write(f"{tag:20} : {aliased_tag:20} :{str(ftype):20} : {self._outputs[tag]}\n")
>>>>>>> 3040716c

    def should_skip(self, run_config):
        outputs = self.find_outputs(run_config["output_dir"]).values()
        already_run_stage = all(os.path.exists(output) for output in outputs)
        return already_run_stage and run_config["resume"]

    def already_finished(self):
        print(f"Skipping stage {self._name} because its outputs exist already")

    def iterate_fits(self, tag, hdunum, cols, chunk_rows, parallel=True):
        """
        Loop through chunks of the input data from a FITS file with the given tag

        TODO: add ceci tests of this functions
        Parameters
        ----------
        tag: str
            The tag from the inputs list to use

        hdunum: int
            The extension number to read

        cols: list
            The columns to read

        chunk_rows: int
            Number of columns to read and return at once

        parallel: bool
            Whether to split up data among processes (parallel=True) or give
            all processes all data (parallel=False).  Default = True.

        Returns
        -------
        it: iterator
            Iterator yielding (int, int, array) tuples of (start, end, data)
            data is a structured array.
        """
        fits = self.open_input(tag)
        ext = fits[hdunum]
        n = ext.get_nrows()
        for start, end in self.data_ranges_by_rank(n, chunk_rows, parallel=parallel):
            data = ext.read_columns(cols, rows=range(start, end))
            yield start, end, data

    def iterate_hdf(
        self, tag, group_name, cols, chunk_rows, parallel=True, longest=False
    ):
        """
        Loop through chunks of the input data from an HDF5 file with the given tag.

        All the selected columns must have the same length.

        Parameters
        ----------
        tag: str
            The tag from the inputs list to use

        group: str
            The group within the HDF5 file to use, looked up as
            file[group]

        cols: list
            The columns to read

        chunk_rows: int
            Number of columns to read and return at once

        parallel: bool
            Whether to split up data among processes (parallel=True) or give
            all processes all data (parallel=False).  Default = True.

        longest: bool
            Whether to allow mixed length arrays and keep going until the longest
            array is completed, returning empty arrays for shorter ones


        Returns
        -------
        it: iterator
            Iterator yielding (int, int, dict) tuples of (start, end, data)
        """
        import numpy as np

        hdf = self.open_input(tag)
        group = hdf[group_name]

        # Check all the columns are the same length
        N = [len(group[col]) for col in cols]
        n = max(N)
        if not longest:
            if not np.equal(N, n).all():
                raise ValueError(
                    f"Different columns among {cols} in file {tag} group {group_name}"
                    "are different sizes - if this is acceptable set longest=True"
                )

        # Iterate through the data providing chunks
        for start, end in self.data_ranges_by_rank(n, chunk_rows, parallel=parallel):
            data = {col: group[col][start:end] for col in cols}
            yield start, end, data

    ################################
    # Pipeline-related methods
    ################################

    @classmethod
<<<<<<< HEAD
    def generate_command(cls, inputs, config, outputs):   # FIXME PipelineFile
=======
    def generate_command(cls, inputs, config, outputs, aliases=None):
>>>>>>> 3040716c
        """
        Generate a command line that will run the stage
        """
        module = cls.get_module()
        module = module.split(".")[0]

        flags = [cls.name]

        for tag, _ in cls.inputs:
            if aliases is not None:
                aliased_tag = aliases.get(tag, tag)
            else:
                aliased_tag = tag
            try:
                fpath = inputs[aliased_tag]
            except KeyError as msg:
                raise ValueError(f"Missing input location {aliased_tag} {str(inputs)}") from msg
            flags.append(f"--{tag}={fpath}")

        flags.append(f"--config={config}")

        for tag, _ in cls.outputs:
            if aliases is not None:
                aliased_tag = aliases.get(tag, tag)
            else:
                aliased_tag = tag
            try:
                fpath = outputs[aliased_tag]
            except KeyError as msg:
                raise ValueError(f"Missing output location {aliased_tag} {str(outputs)}") from msg
            flags.append(f"--{tag}={fpath}")

        flags = "   ".join(flags)

        # We just return this, instead of wrapping it in a
        # parsl job
        cmd = f"python3 -m {module} {flags}"
        return cmd

    @classmethod
    def generate_cwl(cls, log_dir=None):
        """
        Produces a CWL App object which can then be exported to yaml
        """
        import cwlgen

        module = cls.get_module()
        module = module.split(".")[0]

        # Basic definition of the tool
        cwl_tool = cwlgen.CommandLineTool(
            tool_id=cls.name,
            label=cls.name,
            base_command="python3",
            cwl_version="v1.0",
            doc=cls.__doc__,
        )
        if log_dir is not None:
            cwl_tool.stdout = f"{cls.name}.out"
            cwl_tool.stderr = f"{cls.name}.err"

        # Adds the first input binding with the name of the module and pipeline stage
        input_arg = cwlgen.CommandLineBinding(position=-1, value_from=f"-m{module}")
        cwl_tool.arguments.append(input_arg)
        input_arg = cwlgen.CommandLineBinding(position=0, value_from=f"{cls.name}")
        cwl_tool.arguments.append(input_arg)

        type_dict = {int: "int", float: "float", str: "string", bool: "boolean"}
        # Adds the parameters of the tool
        for opt, def_val in cls.config_options.items():

            # Handles special case of lists:
            if isinstance(def_val, list):
                v = def_val[0]
                param_type = {
                    "type": "array",
                    "items": type_dict[v] if isinstance(v, type) else type_dict[type(v)],
                }
                default = def_val if not isinstance(v, type) else None
                input_binding = cwlgen.CommandLineBinding(
                    prefix=f"--{opt}=", item_separator=",", separate=False
                )
            else:
                param_type = (
                    type_dict[def_val]
                    if isinstance(def_val, type)
                    else type_dict[type(def_val)]
                )
                default = def_val if not isinstance(def_val, type) else None
                if param_type == "boolean":
                    input_binding = cwlgen.CommandLineBinding(prefix=f"--{opt}")
                else:
                    input_binding = cwlgen.CommandLineBinding(
                        prefix=f"--{opt}=", separate=False
                    )

            input_param = cwlgen.CommandInputParameter(
                opt,
                label=opt,
                param_type=param_type,
                input_binding=input_binding,
                default=default,
                doc="Some documentation about this parameter",
            )

            # We are bypassing the cwlgen builtin type check for the special case
            # of arrays until that gets added to the standard
            if isinstance(def_val, list):
                input_param.type = param_type

            cwl_tool.inputs.append(input_param)

        # Add the inputs of the tool
        for i, inp in enumerate(cls.input_tags()):
            input_binding = cwlgen.CommandLineBinding(prefix=f"--{inp}")
            input_param = cwlgen.CommandInputParameter(
                inp,
                label=inp,
                param_type="File",
                param_format=cls.inputs[i][1].format,
                input_binding=input_binding,
                doc="Some documentation about the input",
            )
            cwl_tool.inputs.append(input_param)

        # Adds the overall configuration file
        input_binding = cwlgen.CommandLineBinding(prefix="--config")
        input_param = cwlgen.CommandInputParameter(
            "config",
            label="config",
            param_type="File",
            param_format="http://edamontology.org/format_3750",
            input_binding=input_binding,
            doc="Configuration file",
        )
        cwl_tool.inputs.append(input_param)

        # Add the definition of the outputs
        for i, out in enumerate(cls.output_tags()):
            output_name = cls.outputs[i][1].make_name(out)
            output_binding = cwlgen.CommandOutputBinding(glob=output_name)
            output = cwlgen.CommandOutputParameter(
                out,
                label=out,
                param_type="File",
                output_binding=output_binding,
                param_format=cls.outputs[i][1].format,
                doc="Some results produced by the pipeline element",
            )
            cwl_tool.outputs.append(output)

        if log_dir is not None:
            output = cwlgen.CommandOutputParameter(
                f"{cls.name}@stdout",
                label="stdout",
                param_type="stdout",
                doc="Pipeline elements standard output",
            )
            cwl_tool.outputs.append(output)
            error = cwlgen.CommandOutputParameter(
                f"{cls.name}@stderr",
                label="stderr",
                param_type="stderr",
                doc="Pipeline elements standard output",
            )
            cwl_tool.outputs.append(error)

        # Potentially add more metadata
        # This requires a schema however...
        # metadata = {'name': cls.name,
        #         'about': 'Some additional info',
        #         'publication': [{'id': 'one_doi'}, {'id': 'another_doi'}],
        #         'license': ['MIT']}
        # cwl_tool.metadata = cwlgen.Metadata(**metadata)

        return cwl_tool<|MERGE_RESOLUTION|>--- conflicted
+++ resolved
@@ -960,21 +960,6 @@
 
         #return my_config
 
-<<<<<<< HEAD
-    def find_inputs(self, pipeline_files): # FIXME, pipeline_files
-        d = {}
-        for tag, _ in self.inputs:
-            aliased_tag = self.get_aliased_tag(tag)
-            d[aliased_tag] = pipeline_files[aliased_tag]
-        return d
-
-    def find_outputs(self, outdir): # FIXME, pipeline_files
-        d = {}
-        for tag, ftype in self.outputs:
-            aliased_tag = self.get_aliased_tag(tag)
-            d[aliased_tag] = f"{outdir}/{ftype.make_name(aliased_tag)}"
-        return d
-=======
     def find_inputs(self, pipeline_files):
         ret_dict = {}
         for tag, _ in self.inputs:
@@ -988,26 +973,16 @@
             aliased_tag = self.get_aliased_tag(tag)
             ret_dict[aliased_tag] = f"{outdir}/{ftype.make_name(aliased_tag)}"
         return ret_dict
->>>>>>> 3040716c
 
     def print_io(self, stream=sys.stdout):
         stream.write("Inputs--------\n")
         for tag, ftype in self.inputs:
-<<<<<<< HEAD
-            aliased_tag = self.get_aliased_tag(tag)
-            stream.write(f"{tag:20} : {aliased_tag:20} : {str(ftype):20} : {self._inputs[tag]}\n")
-        stream.write("Outputs--------\n")
-        for tag, ftype in self.outputs:
-            aliased_tag = self.get_aliased_tag(tag)                        
-            stream.write(f"{tag:20} : {aliased_tag:20} : {str(ftype):20} : {self._outputs[tag]}\n")
-=======
             aliased_tag - self.get_aliased_tag(tag)
             stream.write(f"{tag:20} : {aliased_tag:20} :{str(ftype):20} : {self._inputs[tag]}\n")
         stream.write("Outputs--------\n")
         for tag, ftype in self.outputs:
             aliased_tag - self.get_aliased_tag(tag)
             stream.write(f"{tag:20} : {aliased_tag:20} :{str(ftype):20} : {self._outputs[tag]}\n")
->>>>>>> 3040716c
 
     def should_skip(self, run_config):
         outputs = self.find_outputs(run_config["output_dir"]).values()
@@ -1115,11 +1090,7 @@
     ################################
 
     @classmethod
-<<<<<<< HEAD
-    def generate_command(cls, inputs, config, outputs):   # FIXME PipelineFile
-=======
     def generate_command(cls, inputs, config, outputs, aliases=None):
->>>>>>> 3040716c
         """
         Generate a command line that will run the stage
         """
