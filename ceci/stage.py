--- conflicted
+++ resolved
@@ -357,21 +357,18 @@
             type=str,
             help="Profile the stage using the python cProfile tool",
         )
-<<<<<<< HEAD
-
-        if cmd is None:
-            args = parser.parse_args()
-        else:
-            args = parser.parse_args(cmd)
-=======
         parser.add_argument(
             "--memmon",
             type=int,
             default=0,
             help="Report memory use. Argument gives interval in seconds between reports",
         )
-        args = parser.parse_args()
->>>>>>> 836a16fd
+
+        if cmd is None:
+            args = parser.parse_args()
+        else:
+            args = parser.parse_args(cmd)
+
         return args
 
     @classmethod
