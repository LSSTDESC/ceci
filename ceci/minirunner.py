import subprocess
import os
import time
import socket

COMPLETE = 0
WAITING = 1

class RunnerError(Exception):
    pass

class NoJobsReady(RunnerError):
    pass

class FailedJob(RunnerError):
    pass


class Node:
    def __init__(self, node_id, cores, mem):
        self.id = node_id
        self.cores = cores
        self.mem = mem
        self.is_assigned = False

    def __str__(self):
<<<<<<< HEAD
        return f"Node('{self.id}', {self.cores}, {self.mem})"
=======
        return f"Node('{self.id}', cores={self.total_cores}, mem={self.total_mem})"
>>>>>>> bfb4e6d1

    def __hash__(self):
        return hash(self.id)
    
    def reset(self):
        self.available_cores = self.total_cores
        self.available_mem = self.total_mem

    def assign(self):
        self.is_assigned = True

    def free(self):
        self.is_assigned = False


class Job:
    def __init__(self, name, cmd, cores, mem_per_core=4):
        self.name = name
        self.cmd = cmd
        self.cores = cores
        self.mem_per_core = mem_per_core

    def __str__(self):
        return f"<Job {self.name}>"

class Runner:
    def __init__(self, nodes, job_graph, log_dir, mpi_command='mpirun -n'):
        self.nodes = nodes
        self.job_graph = job_graph
        self.completed_jobs = []
        self.running = []
        self.mpi_command = mpi_command
        self.log_dir = log_dir
        self.queued_jobs = list(job_graph.keys())

    def ready_jobs(self):
        return [job for job in self.queued_jobs if 
            all(p in self.completed_jobs for p in self.job_graph[job])]

    def abort(self):
        for process, job, alloc in self.running:
            process.kill()
        for node in self.nodes:
            node.reset()

    def update(self):

        self.check_completed()

        if len(self.completed_jobs) == len(self.job_graph):
            return COMPLETE

        ready = self.ready_jobs()
        if (not self.running) and (not ready):
            raise NoJobReady("Some jobs cannot be run - not enough cores or mem")
        
        for job in ready:
            alloc = self.check_availability(job)
            if alloc is None:
                continue
            self.queued_jobs.remove(job)
            self.launch(job, alloc)

        return WAITING

    def check_completed(self):
        completed_jobs = []
        continuing_jobs = []
        for process, job, alloc in self.running:
            status = process.poll()
            if status is None:
                continuing_jobs.append((process, job, alloc))
            elif status:
                print(f"Job {job.name} has failed with status {status}")
                self.abort()
                raise FailedJob(job.cmd)
            else:
                print(f"Job {job.name} has completed successfully!")
                completed_jobs.append(job)
                for node, cores in alloc.items():
                    node.free()

        self.running = continuing_jobs

        for job in completed_jobs:
            self.completed_jobs.append(job)




    def check_availability(self, job):
        cores_on_node = []
        remaining = job.cores
        alloc = {}

        for node in self.nodes:
            if node.is_assigned:
                continue
            avail = min(node.cores, node.mem // job.mem_per_core)
            assign = min(avail, remaining)
            alloc[node] = assign
            remaining -= assign
            if remaining == 0:
                break
            assert remaining>0

        if remaining:
            return None
        else:
            return alloc

    def launch(self, job, alloc):
        # launch the specified job on the specified nodes
        # dict alloc maps nodes to numbers of cores to be used
        w = ','.join([f'{node.id}*{cores}' for node,cores in alloc.items()])
        print(f"\nExecuting {job.name} on these nodes: ")
        for node, cores in alloc.items():
<<<<<<< HEAD
            node.assign()
        cmd = job.cmd
        # if 'srun' in self.mpi_command:
        #     cmd = cmd.replace(f'srun ', f'srun -w {w}')
        print(f"Executing {cmd}")
        p = subprocess.Popen(cmd, shell=True)
=======
            node.assign(cores, cores*job.mem_per_core)
            print(f"    node {node.id}: {cores} cores")
        cmd = job.cmd
#        if 'srun' in self.mpi_command:
#            cmd = cmd.replace(f'srun ', f'srun -w {w}  ')
        print(f"Command is:\n{cmd}")
        stdout_file = f'{self.log_dir}/{job.name}.log'
        stdout = open(stdout_file, 'w')
        print(f"Output writing to {stdout_file}\n")
        p = subprocess.Popen(cmd, shell=True, stdout=stdout, stderr=subprocess.STDOUT)
>>>>>>> bfb4e6d1
        self.running.append((p, job, alloc))
        # launch cmd in a subprocess, and keep track in running jobs

def get_node_list():
    #nid000[10,49]
    node_list = os.environ['SLURM_JOB_NODELIST']
    if '[' in node_list:
        body, vals = node_list.split('[', 1)
        ints = parse_int_set(vals.strip(']'))
        node_names = [f'{body}{i}' for i in ints]
    else:
        # one noed
        node_names = node_list
    return node_names

def parse_int_set(nputstr):
  selection = set()
  invalid = set()
  # tokens are comma seperated values
  tokens = [x.strip() for x in nputstr.split(',')]
  for i in tokens:
     try:
        # typically tokens are plain old integers
        selection.add(int(i))
     except:
        # if not, then it might be a range
        try:
           token = [int(k.strip()) for k in i.split('-')]
           if len(token) > 1:
              token.sort()
              # we have items seperated by a dash
              # try to build a valid range
              first = token[0]
              last = token[len(token)-1]
              for x in range(first, last+1):
                 selection.add(x)
        except:
           # not an int and not a range...
           invalid.add(i)
  # Report invalid tokens before returning valid selection
  if invalid:
      raise ValueError(f"Invalid node list: {nputstr}")
  return selection
# end parseIntSet

def build_node_list():
    # if on local machine, query available cores and mem, make one node
    nersc_host = os.environ.get('NERSC_HOST')
    slurm = os.environ.get('SLURM_JOB_ID')
    if nersc_host and slurm:
        # we are running a job
        node_list = get_node_list()

        cpus_per_node_text = os.environ['SLURM_JOB_CPUS_PER_NODE']
        if cpus_per_node_text.endswith("(x2)"):
            cpus_per_node = int(cpus_per_node_text[:-4])//2
        else:
            cpus_per_node = int(cpus_per_node_text)
        
        mem_per_node_mb = float(os.environ['SLURM_MEM_PER_NODE'])
        mem_per_node = mem_per_node_mb/1000.

        # parse node list
        nodes = [Node(name, cpus_per_node, mem_per_node) for name in node_list]
        # if running 
    elif nersc_host:
        # running on head.  use at most 4 procs to avoid annoying people
        nodes = [Node('cori', 2, 8)]
    else:
        import psutil
        mem = psutil.virtual_memory().total
        cores = psutil.cpu_count(logical=False)
        name = socket.gethostname()
        nodes = [Node(name, cores, mem)]

    print("Generated node list:")
    for n in nodes:
        print(f"    {n}")

    return nodes


def test():
    job1 = Job("Job1", "echo start 1; sleep 3; echo end 1", cores=2)
    job2 = Job("Job2", "echo start 2; sleep 3; echo end 2", cores=2)
    job3 = Job("Job3", "echo start 3; sleep 3; echo end 3", cores=2)
    job4 = Job("Job4", "echo start 4; sleep 3; echo end 4", cores=2)
    job5 = Job("Job5", "echo start 5; sleep 3; echo end 5", cores=2)
    job_dependencies = {
        job1: [job2, job3],
        job2: [job3],
        job3: [],
        job4: [],
        job5: [],
    }

    node = Node('node0001', 4, 20)
    nodes = [node]
    r = Runner(nodes, job_dependencies)
    s = WAITING
    while s == WAITING:
        time.sleep(1)
        s = r.update()

if __name__ == '__main__':
    test()<|MERGE_RESOLUTION|>--- conflicted
+++ resolved
@@ -24,18 +24,10 @@
         self.is_assigned = False
 
     def __str__(self):
-<<<<<<< HEAD
         return f"Node('{self.id}', {self.cores}, {self.mem})"
-=======
-        return f"Node('{self.id}', cores={self.total_cores}, mem={self.total_mem})"
->>>>>>> bfb4e6d1
 
     def __hash__(self):
         return hash(self.id)
-    
-    def reset(self):
-        self.available_cores = self.total_cores
-        self.available_mem = self.total_mem
 
     def assign(self):
         self.is_assigned = True
@@ -72,7 +64,7 @@
         for process, job, alloc in self.running:
             process.kill()
         for node in self.nodes:
-            node.reset()
+            node.free()
 
     def update(self):
 
@@ -146,30 +138,20 @@
         w = ','.join([f'{node.id}*{cores}' for node,cores in alloc.items()])
         print(f"\nExecuting {job.name} on these nodes: ")
         for node, cores in alloc.items():
-<<<<<<< HEAD
             node.assign()
+
         cmd = job.cmd
-        # if 'srun' in self.mpi_command:
-        #     cmd = cmd.replace(f'srun ', f'srun -w {w}')
-        print(f"Executing {cmd}")
-        p = subprocess.Popen(cmd, shell=True)
-=======
-            node.assign(cores, cores*job.mem_per_core)
-            print(f"    node {node.id}: {cores} cores")
-        cmd = job.cmd
-#        if 'srun' in self.mpi_command:
-#            cmd = cmd.replace(f'srun ', f'srun -w {w}  ')
+
         print(f"Command is:\n{cmd}")
         stdout_file = f'{self.log_dir}/{job.name}.log'
+        print(f"Output writing to {stdout_file}\n")
         stdout = open(stdout_file, 'w')
-        print(f"Output writing to {stdout_file}\n")
         p = subprocess.Popen(cmd, shell=True, stdout=stdout, stderr=subprocess.STDOUT)
->>>>>>> bfb4e6d1
+
         self.running.append((p, job, alloc))
         # launch cmd in a subprocess, and keep track in running jobs
 
 def get_node_list():
-    #nid000[10,49]
     node_list = os.environ['SLURM_JOB_NODELIST']
     if '[' in node_list:
         body, vals = node_list.split('[', 1)
